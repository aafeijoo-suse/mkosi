# SPDX-License-Identifier: LGPL-2.1+

import ast
import contextlib
import copy
import enum
import fcntl
import functools
import importlib
import importlib.resources
import itertools
import logging
import os
import re
import resource
import stat
import tempfile
from collections.abc import Iterable, Iterator, Mapping, Sequence
from pathlib import Path
from types import ModuleType
from typing import Any, Callable, Optional, TypeVar, no_type_check

from mkosi.types import PathString

T = TypeVar("T")
V = TypeVar("V")


def dictify(f: Callable[..., Iterator[tuple[T, V]]]) -> Callable[..., dict[T, V]]:
    def wrapper(*args: Any, **kwargs: Any) -> dict[T, V]:
        return dict(f(*args, **kwargs))

    return functools.update_wrapper(wrapper, f)


def listify(f: Callable[..., Iterable[T]]) -> Callable[..., list[T]]:
    def wrapper(*args: Any, **kwargs: Any) -> list[T]:
        return list(f(*args, **kwargs))

    return functools.update_wrapper(wrapper, f)


def tuplify(f: Callable[..., Iterable[T]]) -> Callable[..., tuple[T, ...]]:
    def wrapper(*args: Any, **kwargs: Any) -> tuple[T, ...]:
        return tuple(f(*args, **kwargs))

    return functools.update_wrapper(wrapper, f)


def one_zero(b: bool) -> str:
    return "1" if b else "0"


def is_power_of_2(x: int) -> bool:
    return x > 0 and (x & x - 1 == 0)


def round_up(x: int, blocksize: int = 4096) -> int:
    return (x + blocksize - 1) // blocksize * blocksize


def startswith(s: str, prefix: str) -> Optional[str]:
    if s.startswith(prefix):
        return s.removeprefix(prefix)
    return None


@dictify
def read_env_file(path: Path) -> Iterator[tuple[str, str]]:
    with path.open() as f:
        for line_number, line in enumerate(f, start=1):
            line = line.rstrip()
            if not line or line.startswith("#"):
                continue
            if m := re.match(r"([A-Z][A-Z_0-9]+)=(.*)", line):
                name, val = m.groups()
                if val and val[0] in "\"'":
                    val = ast.literal_eval(val)
                yield name, val
            else:
                logging.info(f"{path}:{line_number}: bad line {line!r}")


def read_os_release(root: Path = Path("/")) -> dict[str, str]:
    filename = root / "etc/os-release"
    if not filename.exists():
        filename = root / "usr/lib/os-release"

    return read_env_file(filename)


def format_rlimit(rlimit: int) -> str:
    limits = resource.getrlimit(rlimit)
    soft = "infinity" if limits[0] == resource.RLIM_INFINITY else str(limits[0])
    hard = "infinity" if limits[1] == resource.RLIM_INFINITY else str(limits[1])
    return f"{soft}:{hard}"


def sort_packages(packages: Iterable[str]) -> list[str]:
    """Sorts packages: normal first, paths second, conditional third"""

    m = {"(": 2, "/": 1}
    return sorted(packages, key=lambda name: (m.get(name[0], 0), name))


def flatten(lists: Iterable[Iterable[T]]) -> list[T]:
    """Flatten a sequence of sequences into a single list."""
    return list(itertools.chain.from_iterable(lists))


@contextlib.contextmanager
def chdir(directory: PathString) -> Iterator[None]:
    old = Path.cwd()

    if old == directory:
        yield
        return

    try:
        os.chdir(directory)
        yield
    finally:
        os.chdir(old)


def make_executable(*paths: Path) -> None:
    for path in paths:
        st = path.stat()
        os.chmod(path, st.st_mode | stat.S_IEXEC)


@contextlib.contextmanager
def flock(path: Path) -> Iterator[int]:
    fd = os.open(path, os.O_CLOEXEC|os.O_RDONLY)
    try:
        fcntl.fcntl(fd, fcntl.FD_CLOEXEC)
        logging.debug(f"Acquiring lock on {path}")
        fcntl.flock(fd, fcntl.LOCK_EX)
        logging.debug(f"Acquired lock on {path}")
        yield fd
    finally:
        os.close(fd)


@contextlib.contextmanager
def scopedenv(env: Mapping[str, Any]) -> Iterator[None]:
    old = copy.deepcopy(os.environ)
    os.environ |= env

    # python caches the default temporary directory so when we might modify TMPDIR we have to make sure it
    # gets recalculated (see https://docs.python.org/3/library/tempfile.html#tempfile.tempdir).
    tempfile.tempdir = None

    try:
        yield
    finally:
        os.environ = old
        tempfile.tempdir = None


class StrEnum(enum.Enum):
    def __str__(self) -> str:
        assert isinstance(self.value, str)
        return self.value

    # Used by enum.auto() to get the next value.
    @staticmethod
    def _generate_next_value_(name: str, start: int, count: int, last_values: Sequence[str]) -> str:
        return name.replace("_", "-")

    @classmethod
    def values(cls) -> list[str]:
        return list(map(str, cls))


@contextlib.contextmanager
def umask(mask: int) -> Iterator[None]:
    old = os.umask(mask)
    try:
        yield
    finally:
        os.umask(old)


@contextlib.contextmanager
def resource_path(mod: ModuleType) -> Iterator[Path]:

    # We backport as_file() from python 3.12 here temporarily since it added directory support.
    # TODO: Remove once minimum python version is 3.12.

    # SPDX-License-Identifier: PSF-2.0
    # Copied from https://github.com/python/cpython/blob/main/Lib/importlib/resources/_common.py

    @no_type_check
    @contextlib.contextmanager
    def _tempfile(
        reader,
        suffix='',
        # gh-93353: Keep a reference to call os.remove() in late Python
        # finalization.
        *,
        _os_remove=os.remove,
    ):
        # Not using tempfile.NamedTemporaryFile as it leads to deeper 'try'
        # blocks due to the need to close the temporary file to work on Windows
        # properly.
        fd, raw_path = tempfile.mkstemp(suffix=suffix)
        try:
            try:
                os.write(fd, reader())
            finally:
                os.close(fd)
            del reader
            yield Path(raw_path)
        finally:
            try:
                _os_remove(raw_path)
            except FileNotFoundError:
                pass

    @no_type_check
    def _temp_file(path):
        return _tempfile(path.read_bytes, suffix=path.name)

    @no_type_check
    def _is_present_dir(path) -> bool:
        """
        Some Traversables implement ``is_dir()`` to raise an
        exception (i.e. ``FileNotFoundError``) when the
        directory doesn't exist. This function wraps that call
        to always return a boolean and only return True
        if there's a dir and it exists.
        """
        with contextlib.suppress(FileNotFoundError):
            return path.is_dir()
        return False

    @no_type_check
    @functools.singledispatch
    def as_file(path):
        """
        Given a Traversable object, return that object as a
        path on the local file system in a context manager.
        """
        return _temp_dir(path) if _is_present_dir(path) else _temp_file(path)

    @no_type_check
    @contextlib.contextmanager
    def _temp_path(dir: tempfile.TemporaryDirectory):
        """
        Wrap tempfile.TemporyDirectory to return a pathlib object.
        """
        with dir as result:
            yield Path(result)

    @no_type_check
    @contextlib.contextmanager
    def _temp_dir(path):
        """
        Given a traversable dir, recursively replicate the whole tree
        to the file system in a context manager.
        """
        assert path.is_dir()
        with _temp_path(tempfile.TemporaryDirectory()) as temp_dir:
            yield _write_contents(temp_dir, path)

    @no_type_check
    def _write_contents(target, source):
        child = target.joinpath(source.name)
        if source.is_dir():
            child.mkdir()
            for item in source.iterdir():
                _write_contents(child, item)
        else:
            child.write_bytes(source.read_bytes())
        return child

    t = importlib.resources.files(mod)
    with as_file(t) as p:
<<<<<<< HEAD
        # Make sure any temporary directory that the resources are unpacked in is accessible to the invoking user so
        # that any commands executed as the invoking user can access files within it.
        if (
            p.parent.parent == Path(os.getenv("TMPDIR", "/tmp")) and
            stat.S_IMODE(p.parent.stat().st_mode) == 0o700
        ):
            p.parent.chmod(0o755)

        yield p


def round_up(x: int, blocksize: int = 4096) -> int:
    return (x + blocksize - 1) // blocksize * blocksize
=======
        yield p
>>>>>>> 2402593b
<|MERGE_RESOLUTION|>--- conflicted
+++ resolved
@@ -277,7 +277,6 @@
 
     t = importlib.resources.files(mod)
     with as_file(t) as p:
-<<<<<<< HEAD
         # Make sure any temporary directory that the resources are unpacked in is accessible to the invoking user so
         # that any commands executed as the invoking user can access files within it.
         if (
@@ -286,11 +285,4 @@
         ):
             p.parent.chmod(0o755)
 
-        yield p
-
-
-def round_up(x: int, blocksize: int = 4096) -> int:
-    return (x + blocksize - 1) // blocksize * blocksize
-=======
-        yield p
->>>>>>> 2402593b
+        yield p